from enum import Enum, auto
from collections import namedtuple
from recordclass import dataobject
from xml.etree import ElementTree
from shutil import copyfile
import traceback
import random
import math

import sys, os
import argparse

TICKS_PER_BEAT = 48

pprint_prefix = ''

def pprint(*args, **kwargs):
    print('(' + pprint_prefix + ') '.join(map(str, args)), **kwargs)

TimeSignature = namedtuple('TimeSignature', 'top bottom')

class VoxNameError(Exception):
    pass
class MetadataFindError(Exception):
    pass
class AudioFileFindError(Exception):
    pass
class LaserNodeFormatError(Exception):
    pass
class ButtonEventError(Exception):
    pass

class Timing:
    def __init__(self, measure, beat, offset):
        self.measure = measure
        self.beat = beat
        self.offset = offset

    @classmethod
    def from_time_str(cls, time: str):
        """ Create a Timing from the format string that appears in the first column of vox tracks. """
        splitted = time.split(',')
        if int(splitted[2]) >= TICKS_PER_BEAT:
            raise ValueError('offset greater than maximum')
        return cls(int(splitted[0]), int(splitted[1]), int(splitted[2]))

    # TODO I think most of these could be implemented better.
    def __eq__(self, other):
        return self.measure == other.measure and self.beat == other.beat and self.offset == other.offset

    def __hash__(self):
        return hash((self.measure, self.beat, self.offset))

    def __str__(self):
        return '{},{},{}'.format(self.measure, self.beat, self.offset)

    def __cmp__(self, other):
        if self.measure == other.measure:
            if self.beat == other.beat:
                return self.offset - other.offset
            return self.beat - other.beat
        return self.measure - other.measure

class CameraParam(Enum):
    @classmethod
    def from_vox_name(cls, vox_name):
        if vox_name == 'CAM_RotX':
            return cls.ROT_X
        elif vox_name == 'CAM_Radi':
            return cls.RAD_I
        else:
            return None

    def to_ksh_name(self):
        if self == self.ROT_X:
            return 'zoom_top'
        elif self == self.RAD_I:
            return 'zoom_bottom'

    def scaling_factor(self):
        if self == self.ROT_X:
            return 150.0
        elif self == self.RAD_I:
            return -150.0

    ROT_X = auto()
    RAD_I = auto()

class KshootEffect(Enum):
    def to_ksh_name(self, params):
        if self == KshootEffect.RETRIGGER:
            division = 8 if params is None else params['division']
            return f'Retrigger;{division}'

        elif self == KshootEffect.GATE:
            division = 8 if params is None else params['division']
            return f'Gate;{division}'

        elif self == KshootEffect.FLANGER:
            return 'Flanger'

        elif self == KshootEffect.BITCRUSHER:
            degree = 10 if params is None else params['degree']
            return f'BitCrusher;{degree}'

        elif self == KshootEffect.PHASER:
            return 'Phaser'

        elif self == KshootEffect.WOBBLE:
            division = 12 if params is None else params['division']
            return f'Wobble;{division}'

        elif self == KshootEffect.PITCHSHIFT:
            tones = 12 if params is None else params['tones']
            return f'PitchShift;{tones}'

        elif self == KshootEffect.TAPESTOP:
            speed = 50 if params is None else params['speed']
            return f'TapeStop;{speed}'

        elif self == KshootEffect.ECHO:
            # TODO Figure out echo parameters.
            x = 4 if params is None else params['x']
            y = 60 if params is None else params['y']
            return f'Echo;{x};{y}'

        elif self == KshootEffect.SIDECHAIN:
            return 'SideChain'

    @classmethod
    def from_pre_v4_vox_sound_id(cls, sound_id):
        if sound_id < 2:
            if sound_id == 1:
                print('A chart used 0bt_2mix. Please make sure the chart was "pulse_laser_higedriver_1n".')
            return None
        elif sound_id == 2:
            return cls.RETRIGGER, {"division": 8}
        elif sound_id == 3:
            return cls.RETRIGGER, {"division": 16}
        elif sound_id == 4:
            return cls.GATE, {"division": 16}
        elif sound_id == 5:
            return cls.FLANGER
        elif sound_id == 6:
            return cls.RETRIGGER, {"division": 32}
        elif sound_id == 7:
            return cls.GATE, {"division": 8}
        elif sound_id == 8:
            return cls.PITCHSHIFT
        else:
            raise ValueError(f'Pre-v4 vox sound id {sound_id} does not exist.')

    RETRIGGER = auto()
    GATE = auto()
    FLANGER = auto()
    BITCRUSHER = auto()
    PHASER = auto()
    WOBBLE = auto()
    PITCHSHIFT = auto()
    TAPESTOP = auto()
    ECHO = auto()
    SIDECHAIN = auto()

class Button(Enum):
    BT_A = auto()
    BT_B = auto()
    BT_C = auto()
    BT_D = auto()
    FX_L = auto()
    FX_R = auto()

    def is_fx(self):
        return self == Button.FX_L or self == Button.FX_R

    @classmethod
    def from_track_num(cls, num: int):
        if num == 2:
            return cls.FX_L
        elif num == 3:
            return cls.BT_A
        elif num == 4:
            return cls.BT_B
        elif num == 5:
            return cls.BT_C
        elif num == 6:
            return cls.BT_D
        elif num == 7:
            return cls.FX_R
        else:
            raise ValueError('invalid track number for button: {}'.format(num))

class ButtonPress:
    def __init__(self, time: Timing, button: Button, duration: int, effect: (KshootEffect, dict)):
        self.time = time
        self.button = button
        self.duration = duration
        self.effect = effect

LaserRangeChange = namedtuple('LaserRangeChange', 'time side range')

class LaserSide(Enum):
    LEFT = auto()
    RIGHT = auto()

    def as_letter(self):
        return 'l' if self == LaserSide.LEFT else 'r'

class LaserCont(Enum):
    """ The continuity status of a laser node. """
    CONTINUE = 0
    START = 1
    END = 2

class LaserNode:
    class Builder(dataobject):
        time: Timing = None
        side: LaserSide = None
        position: int = None
        node_type: LaserCont = None
        range: int = 1

    def __init__(self, builder: Builder):
        self.time = builder.time
        self.side = builder.side
        self.position = builder.position
        self.node_type = builder.node_type
        self.range = builder.range

    def position_ksh(self):
        """ Convert the position from the 7-bit scale to whatever the hell KSM is using. """
        chars = []
        for char in range(10):
            chars.append(chr(ord('0') + char))
        for char in range(24):
            chars.append(chr(ord('A') + char))
        for char in range(15):
            chars.append(chr(ord('a') + char))
        idx = math.floor((self.position / 127) * (len(chars) - 1))
        return chars[idx]

class LaserSlam:
    def __init__(self, start: LaserNode, end: LaserNode):
        if start.time != end.time:
            raise ValueError('start time {} differs from end time {}'.format(start.time, end.time))
        self.start = start
        self.end = end
        self.time = start.time

class Difficulty(Enum):
    NOVICE = 0
    ADVANCED = 1
    EXHAUST = 2
    MAXIMUM = 3
    INFINITE = 4
    # TODO GRV and HVN?

    @classmethod
    def from_letter(cls, letter):
        """ Derive value from the last letter of the vox filename. """
        if letter == 'n':
            return cls.NOVICE
        elif letter == 'a':
            return cls.ADVANCED
        elif letter == 'e':
            return cls.EXHAUST
        elif letter == 'm':
            return cls.MAXIMUM
        elif letter == 'i':
            return cls.INFINITE
        else:
            raise ValueError('invalid letter for difficulty: {}'.format(letter))

    def to_ksh_name(self):
        """ Convert to a name recognized by KSM. """
        if self == self.NOVICE:
            return 'novice'
        elif self == self.ADVANCED:
            return 'challenge'
        elif self == self.EXHAUST:
            return 'extended'
        elif self == self.MAXIMUM or self == self.INFINITE:
            return 'infinite'

    def to_xml_name(self):
        if self == self.NOVICE:
            return 'novice'
        elif self == self.ADVANCED:
            return 'advanced'
        elif self == self.EXHAUST:
            return 'exhaust'
        elif self == self.MAXIMUM:
            return 'maximum'
        elif self == self.INFINITE:
            return 'infinite'

    def to_jacket_ifs_numer(self):
        if self == self.NOVICE:
            return 1
        elif self == self.ADVANCED:
            return 2
        elif self == self.EXHAUST:
            return 3
        elif self == self.MAXIMUM:
            return 4
        else:
            return 5

class ParserError(Exception):
    """ Exception raised when the Vox parser encounters invalid syntax. """
    def __init__(self, message, filename, line):
        super().__init__(f'({filename}:{str(line)} {message}')

class Vox:
    class State(Enum):
        @classmethod
        def from_token(cls, token):
            if token.startswith('=') or token.startswith(' '):
                return None
            elif token == 'END':
                return cls.NONE
            if token == 'FORMAT VERSION':
                return cls.FORMAT_VERSION
            elif token == 'BPM':
                return cls.BPM
            elif token == 'BPM INFO':
                return cls.BPM_INFO
            elif token == 'BEAT INFO':
                return cls.BEAT_INFO
            elif token == 'END POSISION' or token == 'END POSITION':
                return cls.END_POSITION
            elif token == 'SOUND ID START':
                return cls.SOUND_ID
            elif token == 'SPCONTROLLER':
                return cls.SPCONTROLLER
            elif token == 'TRACK AUTO TAB':
                return None
            elif token.startswith('TRACK'):
                return cls.TRACK, int(token[5])

        NONE = auto()
        FORMAT_VERSION = auto()
        BPM = auto()
        BPM_INFO = auto()
        BEAT_INFO = auto()
        END_POSITION = auto()
        SOUND_ID = auto()
        TRACK = auto()
        SPCONTROLLER = auto()

    def __init__(self):
        self.voxfile = None
        self.game_id = 0
        self.song_id = 0
        self.vox_version = 0
        self.defines = {}
        self.time_sigs = {}
        self.bpms = {}
        self.camera_changes = {}
        self.end = None
        self.events = []

        self.state = None
        self.state_track = 0

        self.metadata: ElementTree = None
        self.difficulty = None

    def get_metadata(self, tag, from_diff=False):
        if from_diff:
            the_diff = None
            for diff in self.metadata.find('difficulty').iter():
                if diff.tag == self.difficulty.to_xml_name():
                    the_diff = diff
                    break
            if the_diff is None:
                raise LookupError('difficulty {} not found in the `music` element'.format(self.difficulty.to_xml_name()))
            return the_diff.find(tag).text
        return self.metadata.find('info').find(tag).text

    def bpm_string(self):
        # TODO Make sure decimal BPM's are okay.
        if self.get_metadata('bpm_min') == self.get_metadata('bpm_max'):
            return int(int(self.get_metadata('bpm_min')) / 100)
        else:
            return f"{int(int(self.get_metadata('bpm_min')) / 100)}-{int(int(self.get_metadata('bpm_max')) / 100)}"

    def process_state(self, line, filename=None, line_no=None):
        splitted = line.split('\t')

        if self.state == self.State.FORMAT_VERSION:
            self.vox_version = int(line)
        elif self.state == self.State.BEAT_INFO:
            timesig = TimeSignature(int(splitted[1]), int(splitted[2]))
            self.time_sigs[Timing.from_time_str(splitted[0])] = timesig
        elif self.state == self.State.BPM:
            self.bpms[Timing(1, 1, 0)] = float(line)
        elif self.state == self.State.BPM_INFO:
            self.bpms[Timing.from_time_str(splitted[0])] = splitted[1]
            # TODO There's at least a third column.
        elif self.state == self.State.END_POSITION:
            self.end = Timing.from_time_str(line)
        elif self.state == self.State.SOUND_ID:
            raise ParserError('non-define line encountered in SOUND ID', filename, line_no)
        elif self.state == self.State.SPCONTROLLER:
            param = CameraParam.from_vox_name(splitted[1])
            self.camera_changes[(Timing.from_time_str(splitted[0]), param)] = float(splitted[4])
        elif self.state == self.state.TRACK:
            if self.state_track == 1 or self.state_track == 8:
                laser_node = LaserNode.Builder()
                laser_node.time = Timing.from_time_str(splitted[0])
                laser_node.side = LaserSide.LEFT if self.state_track == 1 else LaserSide.RIGHT
                laser_node.position = int(splitted[1])
                laser_node.node_type = LaserCont(int(splitted[2]))
                if len(splitted) > 5:
                    laser_node.range = int(splitted[5])
                laser_node = LaserNode(laser_node)

                if laser_node.position > 127 or laser_node.position < 0:
                    raise LaserNodeFormatError(f'position {laser_node.position} is out of bounds')

                # Check if it's a slam.
                slam_start = None
                for e in self.events:
                    if type(e) is LaserNode and e.side == laser_node.side and e.time == laser_node.time:
                        # We're gonna remove the laser node and replace it with a slam node.
                        slam_start = e
                        break
                if slam_start is None:
                    self.events.append(laser_node)
                else:
                    slam = LaserSlam(slam_start, laser_node)
                    self.events.remove(slam_start)
                    self.events.append(slam)
            else:
                try:
                    button = Button.from_track_num(self.state_track)
                    fx_data = None
                    if button.is_fx():
                        # Process effect assignment.
                        if self.vox_version < 4:
                            sound_id = int(splitted[3]) if splitted[3].isdigit() else int(self.defines[splitted[3]])
                            fx_res = KshootEffect.from_pre_v4_vox_sound_id(sound_id)
                            if type(fx_res) is tuple:
                                fx_data = (fx_res[0], fx_res[1])
                            else:
                                fx_data = (fx_res, None)

                    self.events.append(ButtonPress(Timing.from_time_str(splitted[0]), button, int(splitted[1]), fx_data))
                except ValueError:
                    raise ButtonEventError(f'{self.state_track} is an invalid button track')


    def as_ksh(self, file=sys.stdout, metadata_only=False, jacket_idx=None, progress_bar=True):
        # First print metadata.
        # TODO song file, preview, chokkaku, yomigana titles(?), background
        if jacket_idx is None:
            jacket_idx = str(self.difficulty.to_jacket_ifs_numer())
        print(f'''title={self.get_metadata('title_name')}
artist={self.get_metadata('artist_name')}
effect={self.get_metadata('effected_by', True)}
jacket={jacket_idx}.png
illustrator={self.get_metadata('illustrator', True)}
difficulty={self.difficulty.to_ksh_name()}
level={self.get_metadata('difnum', True)}
t={self.bpm_string()}
m=track.mp3
mvol={self.get_metadata('volume')}
o=0
bg=desert
layer=arrow
po=0
plength=15000
pfiltergain=50
filtertype=peak
chokkakuautovol=0
chokkakuvol=50
ver=167''', file=file)

        if metadata_only:
            return

        print('--', file=file)

        # Holds come in the pair <button>,<duration>
        holds = []
        lasers = {LaserSide.LEFT: False, LaserSide.RIGHT: False}
        slams = []
        current_timesig = self.time_sigs[Timing(1, 1, 0)]

        measure_iter = range(self.end.measure)
        if progress_bar:
            from tqdm import tqdm
            measure_iter = tqdm(measure_iter, unit='measure', leave=False)

        for m in measure_iter:
            measure = m + 1

            # Laser range resets every measure in ksh.
            laser_range = {LaserSide.LEFT: 1, LaserSide.RIGHT: 1}

            for b in range(current_timesig.top):
                # Vox beats are also 1-indexed.
                beat = b + 1

                for o in range(TICKS_PER_BEAT):
                    # However, vox offsets are 0-indexed.

                    now = Timing(measure, beat, o)

                    buffer = ''

                    if now in self.time_sigs:
                        current_timesig = self.time_sigs[now]
                        buffer += f'time={current_timesig.top}/{current_timesig.bottom}\n'

                    if now in self.bpms:
                        buffer += f't={str(self.bpms[now]).rstrip("0").rstrip(".")}\n'

                    # Camera events.
                    for cam_param in CameraParam:
                        if (now, cam_param) in self.camera_changes:
                            the_change = self.camera_changes[(now, cam_param)]
                            buffer += f'{cam_param.to_ksh_name()}={int(the_change * cam_param.scaling_factor())}'

                    buttons_here = []
                    lasers_here = {LaserSide.LEFT: None, LaserSide.RIGHT: None}
                    for e in filter(lambda x: x.time == Timing(measure, beat, o), self.events):
                        # Check if it's a hold first.
                        if type(e) is ButtonPress and e.duration != 0:
                            if Button.is_fx(e.button):
                                letter = 'l' if e.button == Button.FX_L else 'r'
                                effect_string = e.effect[0].to_ksh_name(e.effect[1]) if e.effect is not None else \
                                    random.choice(list(KshootEffect)).to_ksh_name(None)
                                buffer += f'fx-{letter}={effect_string}\n'
                            holds.append([e.button, e.duration])
                        elif type(e) is ButtonPress:
                            buttons_here.append(e.button)
                        elif type(e) is LaserNode:
                            if e.range != laser_range[e.side]:
                                buffer += 'laserrange_{}={}x\n'.format(e.side.as_letter(), e.range)
                                laser_range[e.side] = e.range

                            lasers_here[e.side] = e
                            if e.node_type == LaserCont.START:
                                lasers[e.side] = True
                            elif e.node_type == LaserCont.END:
                                lasers[e.side] = False
                        elif type(e) is LaserSlam:
                            lasers_here[e.start.side] = e.start
                            # Slam tuple: <slam>,<ticks since slam start>
                            slams.append([e, 0])

                    # Print button state.
                    for btn in [
                        Button.BT_A,
                        Button.BT_B,
                        Button.BT_C,
                        Button.BT_D,
                        Button.FX_L,
                        Button.FX_R
                    ]:
                        yes = '2' if btn.is_fx() else '1'
                        no = '0'
                        hold = '1' if btn.is_fx() else '2'

                        # A bar separates BT from FX.
                        if btn == Button.FX_L:
                            buffer += '|'

                        if btn in buttons_here:
                            buffer += yes
                        elif btn in map(lambda h: h[0], holds):
                            buffer += hold
                        else:
                            buffer += no

                    buffer += '|'

                    # Now print laser state.
                    for lsr in [
                        LaserSide.LEFT,
                        LaserSide.RIGHT
                    ]:
                        slam = None
                        laser_cancel = False
                        for s in slams:
                            if s[0].start.side == lsr and (s[0].time == Timing(measure, beat, o) or s[1]):
                                slam = s
                                break
                        if slam is not None:
                            if slam[1] == 3:
                                buffer += slam[0].end.position_ksh()
                                slams.remove(slam)
                                if slam[0].end.node_type == LaserCont.END:
                                    lasers[lsr] = False
                                    laser_cancel = True
                            else:
                                lasers[lsr] = True
                                slam[1] += 1

                        if lasers_here[lsr] is not None:
                            buffer += lasers_here[lsr].position_ksh()
                        else:
                            if lasers[lsr] and not laser_cancel:
                                buffer += ':'
                            else:
                                # No laser event or ongoing laser.
                                buffer += '-'

                    print(buffer, file=file)

                    # Subtract time remaining from holds.
                    for hold in holds:
                        hold[1] -= 1
                    holds = list(filter(lambda h: h[1] > 0, holds))

            print('--', file=file)

    @classmethod
    def from_file(cls, path):
        parser = Vox()

        file = open(path, 'r')
        parser.voxfile = file

        filename_array = os.path.basename(path).split('_')
        with open('data/music_db.xml', encoding='shift_jisx0213') as db:
            try:
                parser.game_id = int(filename_array[0])
                parser.song_id = int(filename_array[1])
                parser.difficulty = Difficulty.from_letter(os.path.splitext(path)[0][-1])
            except ValueError:
                raise VoxNameError(f'unable to parse file name "{path}"')

            tree = ElementTree.fromstring(db.read()).findall('''.//*[@id='{}']'''.format(parser.song_id))

            if len(tree) == 0:
                raise MetadataFindError(f'unable to find metadata for song {parser.song_id}')

            parser.metadata = tree[0]

        if len(ID_TO_AUDIO) > 0:
            if not parser.song_id in ID_TO_AUDIO:
                raise AudioFileFindError(f'unable to find audio file for song {parser.song_id}')
        # else we chose to skip audio.

        return parser

    def parse(self):
        line_no = 1
        for line in self.voxfile:
            line = line.strip()
            if line.startswith('//'):
                continue
            if line.startswith('#'):
                token_state = self.State.from_token(line.split('#')[1])
                if token_state is None:
                    continue
                if type(token_state) is tuple:
                    self.state = token_state[0]
                    self.state_track = int(token_state[1])
                else:
                    self.state = token_state
            elif line.startswith('define'):
                splitted = line.split('\t')

                # Sanity check.
                if splitted[0] != 'define':
                    raise ParserError('illegal define line in SOUND ID', self.voxfile, line_no)
                if len(splitted) != 3:
                    raise ParserError('illegal number of operands in define statement', self.voxfile, line_no)

                self.defines[splitted[1]] = splitted[2]
            elif self.state is not None:
                self.process_state(line)
            line_no += 1

CASES = {
    'basic': 'data/vox_08_ifs/004_0781_alice_maestera_alstroemeria_records_5m.vox',
    'laser-range': 'data/vox_12_ifs/004_1138_newleaf_blackyooh_3e.vox',
    'time-signature': 'data/vox_01_ifs/001_0056_amanojaku_164_4i.vox',
    'early-version': 'data/vox_01_ifs/001_0001_albida_muryoku_1n.vox'
}

argparser = argparse.ArgumentParser(description='Convert vox to ksh')
argparser.add_argument('-t', '--testcase')
argparser.add_argument('-m', '--metadata-only', action='store_true')
argparser.add_argument('-a', '--audio-folder', default='D:\\SDVX-Extract (V0)')
argparser.add_argument('-j', '--jacket-folder', default='D:\\SDVX-Extract (jk)')
argparser.add_argument('-n', '--no-media', action='store_true')
argparser.add_argument('-c', '--convert', action='store_true')
args = argparser.parse_args()

ID_TO_AUDIO = {}

<<<<<<< HEAD
class Failures(dataobject):
    filename_parse_error = []
    vox_parse_error = []
    ksh_output_error = []
    no_metadata = []
    no_audio = []

failures = Failures()

if not args.no_extra:
=======
if not args.no_media:
>>>>>>> 63febbcd
    print('Generating audio file mapping...')
    # Audio files should have a name starting with the ID followed by a space.
    for _, _, files in os.walk(args.audio_folder):
        for f in files:
            if os.path.basename(f) == 'jk':
                continue
            try:
                ID_TO_AUDIO[int(os.path.basename(f).split(' ')[0])] = f
            except ValueError as e:
                print(e)
    print(f'{len(ID_TO_AUDIO)} songs processed.')

if args.testcase:
    if not args.testcase in CASES:
        print('please specify a valid testcase', file=sys.stderr)
        print('valid testcases are:', file=sys.stderr)
        for c in CASES.keys():
            print('\t' + c, file=sys.stderr)
        exit(1)
    vox = Vox.from_file(CASES[args.testcase])

    vox.as_ksh(file=open(f'{args.testcase}.ksh', "w+") if not args.metadata_only else sys.stdout, metadata_only=args.metadata_only)

    exit(0)
elif args.convert:
    # Create output directory.
    if not os.path.exists('out'):
        print(f'Creating output directory.')
        os.mkdir('out')

    # Load source directory.
    for f in os.listdir('data/vox_01_ifs'):
        vox_path = 'data/vox_01_ifs/' + f
        print(vox_path + ':')
        try:
            vox = Vox.from_file(vox_path)
        except (VoxNameError, MetadataFindError, AudioFileFindError) as e:
            print(f'> Skipping file "{vox_path}": {e}')
            if type(e) is VoxNameError:
                failures.filename_parse_error.append((vox_path, e))
            elif type(e) is MetadataFindError:
                failures.no_metadata.append((vox_path, e))
            elif type(e) is AudioFileFindError:
                failures.no_audio.append((vox_path, e))
            continue

        print(f'> Processing {vox.song_id} "{vox.get_metadata("ascii")}" {vox.difficulty}.')

        # First try to parse the file.
        try:
            vox.parse()
        except Exception as e:
            print('> Parsing vox file failed with ' + str(e))
            failures.vox_parse_error.append((vox.song_id, e))
            continue

        game_dir = f'out/{str(vox.game_id).zfill(3)}'
        if not os.path.isdir(game_dir):
            print(f'> Making game directory "{game_dir}".')
            os.mkdir(game_dir)
        song_dir = f'{game_dir}/{vox.get_metadata("ascii")}'
        if not os.path.isdir(song_dir):
            print(f'> Creating song directory "{song_dir}".')
            os.mkdir(song_dir)

        fallback_jacket_diff_idx = None
        if not args.no_media:
            target_audio_path = song_dir + '/track.mp3'
            if not os.path.exists(target_audio_path):
                src_audio_path = args.audio_folder + '/' + ID_TO_AUDIO[vox.song_id]
                print(f'> Copying audio file {src_audio_path} to song directory.')
                copyfile(src_audio_path, target_audio_path)
            else:
                print(f'> Audio file "{target_audio_path}" already exists.')

            src_jacket_basename = f'jk_{str(vox.game_id).zfill(3)}_{str(vox.song_id).zfill(4)}_{vox.difficulty.to_jacket_ifs_numer()}_b'
            src_jacket_path = args.jacket_folder + '/' + src_jacket_basename + '_ifs/tex/' + src_jacket_basename + '.png'

            if os.path.exists(src_jacket_path):
                target_jacket_path = f'{song_dir}/{str(vox.difficulty.to_jacket_ifs_numer())}.png'
                print(f'> Jacket image file found at "{src_jacket_path}". Copying to "{target_jacket_path}".')
                copyfile(src_jacket_path, target_jacket_path)
            else:
                print(f'> Could not find jacket image file. Checking easier diffs.')
                fallback_jacket_diff_idx = vox.difficulty.to_jacket_ifs_numer() - 1
                while True:
                    if fallback_jacket_diff_idx < 0:
                        print('> No jackets found for easier difficulties either. Leaving jacket blank.')
                        fallback_jacket_diff_idx = ''
                        break

                    easier_jacket_path = f'{song_dir}/{fallback_jacket_diff_idx}.png'
                    if os.path.exists(easier_jacket_path):
                        # We found the diff number with the jacket.
                        print(f'> Using jacket "{easier_jacket_path}".')
                        break
                    fallback_jacket_diff_idx -= 1

        chart_path = f'{song_dir}/{vox.difficulty.to_xml_name()}.ksh'
        print(f'> Writing KSH data to "{chart_path}".')
        with open(chart_path, "w+", encoding='utf-8') as ksh_file:
            try:
                vox.as_ksh(file=ksh_file, jacket_idx=str(fallback_jacket_diff_idx) if fallback_jacket_diff_idx is not None else None)
            except Exception as e:
                print(f'Outputting to KSH failed with {e}. Traceback:\n{traceback.format_exc()}')
                failures.ksh_output_error.append((vox.song_id, e))
                continue
            print('> Success!')
    exit(0)

print('Please specify something to do.')
exit(1)<|MERGE_RESOLUTION|>--- conflicted
+++ resolved
@@ -463,7 +463,7 @@
 difficulty={self.difficulty.to_ksh_name()}
 level={self.get_metadata('difnum', True)}
 t={self.bpm_string()}
-m=track.mp3
+m={self.song_id}.mp3
 mvol={self.get_metadata('volume')}
 o=0
 bg=desert
@@ -693,20 +693,7 @@
 
 ID_TO_AUDIO = {}
 
-<<<<<<< HEAD
-class Failures(dataobject):
-    filename_parse_error = []
-    vox_parse_error = []
-    ksh_output_error = []
-    no_metadata = []
-    no_audio = []
-
-failures = Failures()
-
-if not args.no_extra:
-=======
 if not args.no_media:
->>>>>>> 63febbcd
     print('Generating audio file mapping...')
     # Audio files should have a name starting with the ID followed by a space.
     for _, _, files in os.walk(args.audio_folder):
@@ -745,12 +732,6 @@
             vox = Vox.from_file(vox_path)
         except (VoxNameError, MetadataFindError, AudioFileFindError) as e:
             print(f'> Skipping file "{vox_path}": {e}')
-            if type(e) is VoxNameError:
-                failures.filename_parse_error.append((vox_path, e))
-            elif type(e) is MetadataFindError:
-                failures.no_metadata.append((vox_path, e))
-            elif type(e) is AudioFileFindError:
-                failures.no_audio.append((vox_path, e))
             continue
 
         print(f'> Processing {vox.song_id} "{vox.get_metadata("ascii")}" {vox.difficulty}.')
@@ -760,7 +741,6 @@
             vox.parse()
         except Exception as e:
             print('> Parsing vox file failed with ' + str(e))
-            failures.vox_parse_error.append((vox.song_id, e))
             continue
 
         game_dir = f'out/{str(vox.game_id).zfill(3)}'
@@ -812,7 +792,6 @@
                 vox.as_ksh(file=ksh_file, jacket_idx=str(fallback_jacket_diff_idx) if fallback_jacket_diff_idx is not None else None)
             except Exception as e:
                 print(f'Outputting to KSH failed with {e}. Traceback:\n{traceback.format_exc()}')
-                failures.ksh_output_error.append((vox.song_id, e))
                 continue
             print('> Success!')
     exit(0)
