from enum import Enum, auto
from collections import namedtuple
from recordclass import dataobject
from xml.etree import ElementTree
from shutil import copyfile
import random
import math

import sys, os
import argparse

TICKS_PER_BEAT = 48

TimeSignature = namedtuple('TimeSignature', 'top bottom')

class Timing:
    def __init__(self, measure, beat, offset):
        self.measure = measure
        self.beat = beat
        self.offset = offset

    @classmethod
    def from_time_str(cls, time: str):
        """ Create a Timing from the format string that appears in the first column of vox tracks. """
        splitted = time.split(',')
        if int(splitted[2]) >= TICKS_PER_BEAT:
            raise ValueError('offset greater than maximum')
        return cls(int(splitted[0]), int(splitted[1]), int(splitted[2]))

    # TODO I think most of these could be implemented better.
    def __eq__(self, other):
        return self.measure == other.measure and self.beat == other.beat and self.offset == other.offset

    def __hash__(self):
        return hash((self.measure, self.beat, self.offset))

    def __str__(self):
        return '{},{},{}'.format(self.measure, self.beat, self.offset)

    def __cmp__(self, other):
        if self.measure == other.measure:
            if self.beat == other.beat:
                return self.offset - other.offset
            return self.beat - other.beat
        return self.measure - other.measure

class Button(Enum):
    BT_A = auto()
    BT_B = auto()
    BT_C = auto()
    BT_D = auto()
    FX_L = auto()
    FX_R = auto()

    def is_fx(self):
        return self == Button.FX_L or self == Button.FX_R

    @classmethod
    def from_track_num(cls, num: int):
        if num == 2:
            return cls.FX_L
        elif num == 3:
            return cls.BT_A
        elif num == 4:
            return cls.BT_B
        elif num == 5:
            return cls.BT_C
        elif num == 6:
            return cls.BT_D
        elif num == 7:
            return cls.FX_R
        else:
            raise ValueError('invalid track number for button: {}'.format(num))

class ButtonPress:
    def __init__(self, time: Timing, button: Button, duration: int):
        self.time = time
        self.button = button
        self.duration = duration

LaserRangeChange = namedtuple('LaserRangeChange', 'time side range')

class LaserSide(Enum):
    LEFT = auto()
    RIGHT = auto()

    def as_letter(self):
        return 'l' if self == LaserSide.LEFT else 'r'

class LaserCont(Enum):
    """ The continuity status of a laser node. """
    CONTINUE = 0
    START = 1
    END = 2

class LaserNode:
    class Builder(dataobject):
        time: Timing = None
        side: LaserSide = None
        position: int = None
        node_type: LaserCont = None
        range: int = 1

    def __init__(self, builder: Builder):
        self.time = builder.time
        self.side = builder.side
        self.position = builder.position
        self.node_type = builder.node_type
        self.range = builder.range

    def position_ksh(self):
        """ Convert the position from the 7-bit scale to whatever the hell KSM is using. """
        chars = []
        for char in range(10):
            chars.append(chr(ord('0') + char))
        for char in range(24):
            chars.append(chr(ord('A') + char))
        for char in range(15):
            chars.append(chr(ord('a') + char))
        idx = math.floor((self.position / 127) * (len(chars) - 1))
        return chars[idx]

class LaserSlam:
    def __init__(self, start: LaserNode, end: LaserNode):
        if start.time != end.time:
            raise ValueError('start time {} differs from end time {}'.format(start.time, end.time))
        self.start = start
        self.end = end
        self.time = start.time

class Difficulty(Enum):
    NOVICE = auto()
    ADVANCED = auto()
    EXHAUST = auto()
    MAXIMUM = auto()
    INFINITE = auto()
    # TODO GRV and HVN?

    @classmethod
    def from_letter(cls, letter):
        """ Derive value from the last letter of the vox filename. """
        if letter == 'n':
            return cls.NOVICE
        elif letter == 'a':
            return cls.ADVANCED
        elif letter == 'e':
            return cls.EXHAUST
        elif letter == 'm':
            return cls.MAXIMUM
        elif letter == 'i':
            return cls.INFINITE
        else:
            raise ValueError('invalid letter for difficulty: {}'.format(letter))

    def to_ksh_name(self):
        """ Convert to a name recognized by KSM. """
        if self == self.NOVICE:
            return 'novice'
        elif self == self.ADVANCED:
            return 'advanced'
        elif self == self.EXHAUST:
            return 'extended'
        elif self == self.MAXIMUM:
            return 'maximum'
        elif self == self.INFINITE:
            # TODO Correct?
            return 'infinite'

    def to_xml_name(self):
        if self == self.NOVICE:
            return 'novice'
        elif self == self.ADVANCED:
            return 'advanced'
        elif self == self.EXHAUST:
            return 'exhaust'
        elif self == self.MAXIMUM:
            return 'maximum'
        elif self == self.INFINITE:
            return 'infinite'

class KshootEffect(Enum):
    def to_ksh_name(self):
        # TODO Effect parameters
        if self == KshootEffect.RETRIGGER:
            return 'Retrigger;8'
        elif self == KshootEffect.GATE:
            return 'Gate;8'
        elif self == KshootEffect.FLANGER:
            return 'Flanger'
        elif self == KshootEffect.BITCRUSHER:
            return 'BitCrusher;10'
        elif self == KshootEffect.PHASER:
            return 'Phaser'
        elif self == KshootEffect.WOBBLE:
            return 'Wobble;12'
        elif self == KshootEffect.PITCHSHIFT:
            return 'PitchShift;12'
        elif self == KshootEffect.TAPESTOP:
            return 'TapeStop;50'
        elif self == KshootEffect.ECHO:
            return 'Echo;4;60'
        elif self == KshootEffect.SIDECHAIN:
            return 'SideChain'

    RETRIGGER = auto()
    GATE = auto()
    FLANGER = auto()
    BITCRUSHER = auto()
    PHASER = auto()
    WOBBLE = auto()
    PITCHSHIFT = auto()
    TAPESTOP = auto()
    ECHO = auto()
    SIDECHAIN = auto()

class Vox:
    class State(Enum):
        @classmethod
        def from_token(cls, token):
            if token.startswith('=') or token.startswith(' '):
                return None
            elif token == 'END':
                return cls.NONE
            if token == 'FORMAT VERSION':
                return cls.FORMAT_VERSION
            elif token == 'BPM':
                return cls.BPM
            elif token == 'BPM INFO':
                return cls.BPM_INFO
            elif token == 'BEAT INFO':
                return cls.BEAT_INFO
            elif token == 'END POSISION' or token == 'END POSITION':
                return cls.END_POSITION
            elif token == 'SOUND ID START':
                return cls.SOUND_ID
            elif token == 'TRACK AUTO TAB':
                return None
            elif token.startswith('TRACK'):
                return cls.TRACK, int(token[5])

        NONE = auto()
        FORMAT_VERSION = auto()
        BPM = auto()
        BPM_INFO = auto()
        BEAT_INFO = auto()
        END_POSITION = auto()
        SOUND_ID = auto()
        TRACK = auto()

    def __init__(self):
        self.voxfile = None
        self.game_id = 0
        self.song_id = 0
        self.vox_version = 0
        self.time_sigs = {}
        self.bpms = {}
        self.end = None
        self.events = []

        self.state = None
        self.state_track = 0

        self.metadata: ElementTree = None
        self.difficulty = None

    def get_metadata(self, tag, from_diff=False):
        if from_diff:
            the_diff = None
            for diff in self.metadata.find('difficulty').iter():
                if diff.tag == self.difficulty.to_xml_name():
                    the_diff = diff
                    break
            if the_diff is None:
                raise LookupError('difficulty {} not found in the `music` element'.format(self.difficulty.to_xml_name()))
            return the_diff.find(tag).text
        return self.metadata.find('info').find(tag).text

    def bpm_string(self):
        if self.get_metadata('bpm_min') == self.get_metadata('bpm_max'):
            return int(int(self.get_metadata('bpm_min')) / 100)
        else:
            return f"{int(int(self.get_metadata('bpm_min')) / 100)}-{int(int(self.get_metadata('bpm_max')) / 100)}"

    def process_state(self, line):
        splitted = line.split('\t')

        if self.state == self.State.FORMAT_VERSION:
            self.vox_version = int(line)
        elif self.state == self.State.BEAT_INFO:
            timesig = TimeSignature(int(splitted[1]), int(splitted[2]))
            self.time_sigs[Timing.from_time_str(splitted[0])] = timesig
        elif self.state == self.State.BPM:
            self.bpms[Timing(1, 1, 0)] = float(line)
        elif self.state == self.State.BPM_INFO:
            self.bpms[Timing.from_time_str(splitted[0])] = splitted[1]
            # TODO There's at least a third column.
        elif self.state == self.State.END_POSITION:
            self.end = Timing.from_time_str(line)
        elif self.state == self.State.SOUND_ID:
            # TODO Figure this out.
            pass
        elif self.state == self.state.TRACK:
            if self.state_track == 1 or self.state_track == 8:
                laser_node = LaserNode.Builder()
                laser_node.time = Timing.from_time_str(splitted[0])
                laser_node.side = LaserSide.LEFT if self.state_track == 1 else LaserSide.RIGHT
                laser_node.position = int(splitted[1])
                laser_node.node_type = LaserCont(int(splitted[2]))
<<<<<<< HEAD
                if len(splitted) > 5:
=======
                if len(splitted) >= 6:
>>>>>>> b0eccd8a
                    laser_node.range = int(splitted[5])
                laser_node = LaserNode(laser_node)

                if laser_node.position > 127 or laser_node.position < 0:
                    raise ValueError('laser position out of bounds: {}'.format(laser_node.position))

                # Check if it's a slam.
                slam_start = None
                for e in self.events:
                    if type(e) is LaserNode and e.side == laser_node.side and e.time == laser_node.time:
                        # We're gonna remove the laser node and replace it with a slam node.
                        slam_start = e
                        break
                if slam_start is None:
                    self.events.append(laser_node)
                else:
                    slam = LaserSlam(slam_start, laser_node)
                    self.events.remove(slam_start)
                    self.events.append(slam)
            else:
                try:
                    button = Button.from_track_num(self.state_track)
                    self.events.append(ButtonPress(Timing.from_time_str(splitted[0]), button, int(splitted[1])))
                except ValueError as e:
                    print('unknown track for button: ' + str(e))


    def as_ksh(self, file=sys.stdout, metadata_only=False):
        # First print metadata.
        # TODO song file, preview, chokkaku, yomigana titles(?), background
        print(f'''title={self.get_metadata('title_name')}
artist={self.get_metadata('artist_name')}
effect={self.get_metadata('effected_by', True)}
jacket=.jpg
illustrator={self.get_metadata('illustrator', True)}
difficulty={self.difficulty.to_ksh_name()}
level={self.get_metadata('difnum', True)}
t={self.bpm_string()}
m={self.song_id}.mp3
mvol={self.get_metadata('volume')}
o=0
bg=desert
layer=arrow
po=0
plength=15000
pfiltergain=50
filtertype=peak
chokkakuautovol=0
chokkakuvol=50
ver=167''', file=file)

        if metadata_only:
            return

        print('--', file=file)

        # Holds come in the pair <button>,<duration>
        holds = []
        lasers = {LaserSide.LEFT: False, LaserSide.RIGHT: False}
        slams = []
        current_timesig = self.time_sigs[Timing(1, 1, 0)]

        for m in range(self.end.measure):
            measure = m + 1

            # Laser range resets every measure with KSH
            laser_range = {LaserSide.LEFT: 1, LaserSide.RIGHT: 1}
            for b in range(current_timesig.top):
                beat = b + 1
                for o in range(TICKS_PER_BEAT):
                    now = Timing(measure, beat, o)
                    buffer = ''

                    if now in self.time_sigs:
                        current_timesig = self.time_sigs[now]
                        buffer += f'time={current_timesig.top}/{current_timesig.bottom}\n'

                    if now in self.bpms:
                        buffer += f't={str(self.bpms[now]).rstrip("0").rstrip(".")}\n'

                    buttons_here = []
                    lasers_here = {LaserSide.LEFT: None, LaserSide.RIGHT: None}
                    for e in filter(lambda e: e.time == Timing(measure, beat, o), self.events):
                        # Check if it's a hold first.
                        if type(e) is ButtonPress and e.duration != 0:
                            if Button.is_fx(e.button):
                                # Assign random FX to FX hold.
                                buffer += 'fx-{}={}\n'.format('l' if e.button == Button.FX_L else 'r', random.choice(list(KshootEffect)).to_ksh_name())
                            holds.append([e.button, e.duration])
                        elif type(e) is ButtonPress:
                            buttons_here.append(e.button)
                        elif type(e) is LaserNode:
                            if e.range != laser_range[e.side]:
                                buffer += 'laserrange_{}={}x\n'.format(e.side.as_letter(), e.range)
                                laser_range[e.side] = e.range

                            lasers_here[e.side] = e
                            if e.node_type == LaserCont.START:
                                lasers[e.side] = True
                            elif e.node_type == LaserCont.END:
                                lasers[e.side] = False
                        elif type(e) is LaserSlam:
                            lasers_here[e.start.side] = e.start
                            # Slam tuple: <slam>,<ticks since slam start>
                            slams.append([e, 0])

                    # Print button state.
                    for btn in [
                        Button.BT_A,
                        Button.BT_B,
                        Button.BT_C,
                        Button.BT_D,
                        Button.FX_L,
                        Button.FX_R
                    ]:
                        yes = '1'
                        no = '0'
                        hold = '2'

                        if btn == Button.FX_L or btn == Button.FX_R:
                            yes = '2'
                            hold = '1'

                        if btn == Button.FX_L:
                            buffer += '|'

                        if btn in buttons_here:
                            buffer += yes
                        elif btn in map(lambda h: h[0], holds):
                            buffer += hold
                        else:
                            buffer += no

                    buffer += '|'

                    # Now print laser state.
                    for lsr in [
                        LaserSide.LEFT,
                        LaserSide.RIGHT
                    ]:
                        slam = None
                        laser_cancel = False
                        for s in slams:
                            if s[0].start.side == lsr and (s[0].time == Timing(measure, beat, o) or s[1]):
                                slam = s
                                break
                        if slam is not None:
                            if slam[1] == 3:
                                buffer += slam[0].end.position_ksh()
                                slams.remove(slam)
                                if slam[0].end.node_type == LaserCont.END:
                                    lasers[lsr] = False
                                    laser_cancel = True
                            else:
                                lasers[lsr] = True
                                slam[1] += 1

                        if lasers_here[lsr] is not None:
                            buffer += lasers_here[lsr].position_ksh()
                        else:
                            if lasers[lsr]:
                                buffer += ':'
                            elif not laser_cancel:
                                # No laser event or ongoing laser.
                                buffer += '-'

                    print(buffer, file=file)

                    # Subtract time remaining from holds.
                    for hold in holds:
                        hold[1] -= 1
                    holds = list(filter(lambda h: h[1] > 0, holds))

            print('--', file=file)

    @classmethod
    def from_file(cls, path):
        parser = Vox()

        file = open(path, 'r')
        parser.voxfile = file

        filename_array = os.path.basename(path).split('_')
        try:
            parser.game_id = int(filename_array[0])
            parser.song_id = int(filename_array[1])
        except ValueError as e:
            print('malformed vox filename: ' + str(file))
        with open('data/music_db.xml', encoding='shift_jisx0213') as db:
            parser.difficulty = Difficulty.from_letter(os.path.splitext(path)[0][-1])
            tree = ElementTree.fromstring(db.read()).findall('''.//*[@id='{}']'''.format(parser.song_id))
            if len(tree) == 0:
                return None
            parser.metadata = tree[0]

        if len(ID_TO_AUDIO) > 0:
            if not parser.song_id in ID_TO_AUDIO:
                return None
            print(f'Audio file for song is "{ID_TO_AUDIO[parser.song_id]}"')
        else:
            print('No audio file mapping present, skipping audio.')

        return parser

    def parse(self):
        line_no = 1
        for line in self.voxfile:
            line = line.strip()
            if line.startswith('//'):
                continue
            if line.startswith('#'):
                token_state = self.State.from_token(line.split('#')[1])
                if token_state is None:
                    continue
                if type(token_state) is tuple:
                    self.state = token_state[0]
                    self.state_track = int(token_state[1])
                else:
                    self.state = token_state
            elif self.state is not None:
                self.process_state(line)
            line_no += 1

CASES = {
    'basic': 'data/vox_08_ifs/004_0781_alice_maestera_alstroemeria_records_5m.vox',
    'laser-range': 'data/vox_12_ifs/004_1138_newleaf_blackyooh_3e.vox',
    'time-signature': 'data/vox_01_ifs/001_0056_amanojaku_164_4i.vox'
}

argparser = argparse.ArgumentParser(description='Convert vox to ksh')
argparser.add_argument('-t', '--testcase')
argparser.add_argument('-m', '--metadata', action='store_true')
argparser.add_argument('-a', '--audio-folder', default='D:\\SDVX-Extract (V0)')
argparser.add_argument('-n', '--no-audio', action='store_true')
argparser.add_argument('-c', '--convert', action='store_true')
args = argparser.parse_args()

ID_TO_AUDIO = {}

if not args.no_audio:
    print('Generating audio file mapping...')
    # Audio files should have a name starting with the ID followed by a space.
    for _, _, files in os.walk(args.audio_folder):
        for f in files:
            ID_TO_AUDIO[int(os.path.basename(f).split(' ')[0])] = f
    print(f'{len(ID_TO_AUDIO)} songs processed.')

if args.testcase:
    if not args.testcase in CASES:
        print('please specify a valid testcase', file=sys.stderr)
        print('valid testcases are:', file=sys.stderr)
        for c in CASES.keys():
            print('\t' + c, file=sys.stderr)
        exit(1)
    vox = Vox.from_file(CASES[args.testcase])

    vox.as_ksh(file=open('{}.ksh'.format(args.testcase), "w+") if not args.metadata else sys.stdout, metadata_only=args.metadata)

    exit(0)
elif args.convert:
    if not os.path.exists('out'):
        os.mkdir('out')
    for f in os.listdir('data/vox_01_ifs'):
        vox = Vox.from_file('data/vox_01_ifs/' + f)
        if vox is None:
            print(f'no audio or metadata found for {f}, skipping')
            continue
        chart_dir = 'out/' + str(vox.song_id)
        if not os.path.exists(chart_dir):
            os.mkdir(chart_dir)

        if not os.path.exists(chart_dir + '/' + str(vox.song_id) + '.mp3'):
            print(f'Copying audio for {vox.song_id}')
            copyfile(args.audio_folder + '/' + ID_TO_AUDIO[vox.song_id], chart_dir + '/' + str(vox.song_id) + '.mp3')

        chartfile = chart_dir + '/' + vox.difficulty.to_xml_name() + '.ksh'
        if not os.path.exists(chartfile):
            print(f'Converting chart {vox.song_id} {vox.difficulty.name}')
            vox.parse()
            vox.as_ksh(file=open(chartfile, "w+"))
        else:
            print(f'Chart {chartfile} already exists, skipping')
    exit(0)

print('Please specify something to do.')
exit(1)<|MERGE_RESOLUTION|>--- conflicted
+++ resolved
@@ -306,11 +306,7 @@
                 laser_node.side = LaserSide.LEFT if self.state_track == 1 else LaserSide.RIGHT
                 laser_node.position = int(splitted[1])
                 laser_node.node_type = LaserCont(int(splitted[2]))
-<<<<<<< HEAD
                 if len(splitted) > 5:
-=======
-                if len(splitted) >= 6:
->>>>>>> b0eccd8a
                     laser_node.range = int(splitted[5])
                 laser_node = LaserNode(laser_node)
 
